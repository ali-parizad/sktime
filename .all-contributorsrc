{
  "projectName": "sktime",
  "projectOwner": "sktime",
  "repoType": "github",
  "repoHost": "https://github.com",
  "commitConvention": "none",
  "files": [
    "CONTRIBUTORS.md"
  ],
  "imageSize": 100,
  "contributorsPerLine": 9,
  "contributorsSortAlphabetically": true,
  "badgeTemplate": "[![All Contributors](https://img.shields.io/badge/all_contributors-<%= contributors.length %>-orange.svg)](#contributors)",
  "skipCi": true,
  "contributors": [
    {
      "login": "fkiraly",
      "name": "Franz Kiraly",
      "avatar_url": "https://avatars1.githubusercontent.com/u/7985502?v=4",
      "profile": "https://github.com/fkiraly",
      "contributions": [
        "bug",
        "business",
        "code",
        "doc",
        "design",
        "eventOrganizing",
        "example",
        "financial",
        "fundingFinding",
        "ideas",
        "maintenance",
        "mentoring",
        "projectManagement",
        "question",
        "review",
        "talk",
        "test",
        "tutorial",
        "video"
      ]
    },
    {
      "login": "sajaysurya",
      "name": "Sajaysurya Ganesh",
      "avatar_url": "https://avatars2.githubusercontent.com/u/25329624?v=4",
      "profile": "https://sajay.online",
      "contributions": [
        "code",
        "doc",
        "design",
        "example",
        "ideas",
        "test",
        "tutorial"
      ]
    },
    {
      "login": "Tomiiwa",
      "name": "Ireoluwatomiwa",
      "avatar_url": "https://avatars.githubusercontent.com/u/61966277?v=4",
      "profile": "https://www.linkedin.com/in/ireoluwatomiwa-sanusi/",
      "contributions": [
        "doc"
      ]
    },
    {
      "login": "TonyBagnall",
      "name": "Tony Bagnall",
      "avatar_url": "https://avatars1.githubusercontent.com/u/9594042?v=4",
      "profile": "http://www.timeseriesclassification.com",
      "contributions": [
        "code",
        "business",
        "doc",
        "design",
        "eventOrganizing",
        "fundingFinding",
        "ideas",
        "projectManagement",
        "question",
        "review",
        "talk",
        "data"
      ]
    },
    {
      "login": "jasonlines",
      "name": "Jason Lines",
      "avatar_url": "https://avatars1.githubusercontent.com/u/38794632?v=4",
      "profile": "http://www.timeseriesclassification.com",
      "contributions": [
        "code",
        "business",
        "doc",
        "design",
        "eventOrganizing",
        "fundingFinding",
        "ideas",
        "projectManagement",
        "question",
        "review",
        "talk",
        "example"
      ]
    },
    {
      "login": "mloning",
      "name": "Markus Löning",
      "avatar_url": "https://avatars3.githubusercontent.com/u/21020482?v=4",
      "profile": "https://github.com/mloning",
      "contributions": [
        "code",
        "test",
        "maintenance",
        "platform",
        "review",
        "infra",
        "example",
        "bug",
        "tutorial",
        "business",
        "doc",
        "design",
        "eventOrganizing",
        "fundingFinding",
        "ideas",
        "projectManagement",
        "question",
        "talk",
        "mentoring",
        "video"
      ]
    },
    {
      "login": "goastler",
      "name": "George Oastler",
      "avatar_url": "https://avatars0.githubusercontent.com/u/7059456?v=4",
      "profile": "https://github.com/goastler",
      "contributions": [
        "code",
        "test",
        "platform",
        "example",
        "doc"
      ]
    },
    {
      "login": "ViktorKaz",
      "name": "ViktorKaz",
      "avatar_url": "https://avatars0.githubusercontent.com/u/33499138?v=4",
      "profile": "https://github.com/ViktorKaz",
      "contributions": [
        "code",
        "doc",
        "design"
      ]
    },
    {
      "login": "MatthewMiddlehurst",
      "name": "Matthew Middlehurst",
      "avatar_url": "https://avatars0.githubusercontent.com/u/25731235?v=4",
      "profile": "http://www.timeseriesclassification.com",
      "contributions": [
        "code",
        "doc",
        "test",
        "tutorial",
        "review",
        "bug"
      ]
    },
    {
      "login": "miraep8",
      "name": "Mirae Parker",
      "avatar_url": "https://avatars.githubusercontent.com/u/10511777?s=400&u=10a774fd4be767fa3b23a82a98bbfe102c17f0f3&v=4",
      "profile": "https://github.com/miraep8",
      "contributions": [
        "code",
        "test"
      ]
    },
    {
      "login": "jesellier",
      "name": "jesellier",
      "avatar_url": "https://avatars0.githubusercontent.com/u/51952076?v=4",
      "profile": "https://github.com/jesellier",
      "contributions": [
        "code"
      ]
    },
    {
      "login": "James-Large",
      "name": "James Large",
      "avatar_url": "https://avatars0.githubusercontent.com/u/44509982?v=4",
      "profile": "http://www.timeseriesclassification.com/",
      "contributions": [
        "code",
        "doc",
        "test",
        "infra",
        "maintenance"
      ]
    },
    {
      "login": "achieveordie",
      "name": "Sagar Mishra",
      "avatar_url": "https://avatars.githubusercontent.com/u/54197164?v=4",
      "profile": "https://github.com/achieveordie",
      "contributions": [
       "test"
      ]
    },
    {
      "login": "simone-pignotti",
      "name": "simone-pignotti",
      "avatar_url": "https://avatars1.githubusercontent.com/u/44410066?v=4",
      "profile": "https://github.com/simone-pignotti",
      "contributions": [
        "code",
        "bug"
      ]
    },
    {
      "login": "ClaudiaSanches",
      "name": "ClaudiaSanches",
      "avatar_url": "https://avatars3.githubusercontent.com/u/28742178?v=4",
      "profile": "https://github.com/ClaudiaSanches",
      "contributions": [
        "code",
        "test"
      ]
    },
    {
      "login": "aa25desh",
      "name": "aa25desh",
      "avatar_url": "https://avatars1.githubusercontent.com/u/29518290?v=4",
      "profile": "https://github.com/aa25desh",
      "contributions": [
        "code",
        "bug"
      ]
    },
    {
      "login": "matteogales",
      "name": "matteogales",
      "avatar_url": "https://avatars0.githubusercontent.com/u/9269326?v=4",
      "profile": "https://github.com/matteogales",
      "contributions": [
        "code",
        "design",
        "ideas"
      ]
    },
    {
      "login": "prockenschaub",
      "name": "Patrick Rockenschaub",
      "avatar_url": "https://avatars0.githubusercontent.com/u/15381732?v=4",
      "profile": "https://github.com/prockenschaub",
      "contributions": [
        "code",
        "design",
        "ideas",
        "test"
      ]
    },
    {
      "login": "dasgupsa",
      "name": "Saurabh Dasgupta",
      "avatar_url": "https://avatars2.githubusercontent.com/u/10398956?v=4",
      "profile": "https://github.com/dasgupsa",
      "contributions": [
        "code"
      ]
    },
    {
      "login": "angus924",
      "name": "Angus Dempster",
      "avatar_url": "https://avatars0.githubusercontent.com/u/55837131?v=4",
      "profile": "https://github.com/angus924",
      "contributions": [
        "code",
        "test",
        "tutorial"
      ]
    },
    {
      "login": "lnthach",
      "name": "Thach Le Nguyen",
      "avatar_url": "https://avatars0.githubusercontent.com/u/7788363?v=4",
      "profile": "https://github.com/lnthach",
      "contributions": [
        "code",
        "test"
      ]
    },
    {
      "login": "Ayushmaanseth",
      "name": "Ayushmaan Seth",
      "avatar_url": "https://avatars1.githubusercontent.com/u/29939762?v=4",
      "profile": "https://www.linkedin.com/in/ayushmaan-seth-4a96364a/",
      "contributions": [
        "code",
        "review",
        "test",
        "doc",
        "eventOrganizing",
        "tutorial"
      ]
    },
    {
      "login": "ninfueng",
      "name": "Ninnart Fuengfusin",
      "avatar_url": "https://avatars2.githubusercontent.com/u/28499769?v=4",
      "profile": "https://github.com/ninfueng",
      "contributions": [
        "code"
      ]
    },
    {
      "login": "big-o",
      "name": "big-o",
      "avatar_url": "https://avatars1.githubusercontent.com/u/1134151?v=4",
      "profile": "https://github.com/big-o",
      "contributions": [
        "code",
        "test",
        "design",
        "ideas",
        "review",
        "tutorial",
        "mentoring"
      ]
    },
    {
      "login": "Kludex",
      "name": "Marcelo Trylesinski",
      "avatar_url": "https://avatars3.githubusercontent.com/u/7353520?v=4",
      "profile": "http://marcelotryle.com",
      "contributions": [
        "doc"
      ]
    },
    {
      "login": "oleskiewicz",
      "name": "oleskiewicz",
      "avatar_url": "https://avatars1.githubusercontent.com/u/5682158?v=4",
      "profile": "https://github.com/oleskiewicz",
      "contributions": [
        "code",
        "doc",
        "test"
      ]
    },
    {
      "login": "dguijo",
      "name": "David Guijo Rubio",
      "avatar_url": "https://avatars1.githubusercontent.com/u/47889499?v=4",
      "profile": "http://www.uco.es/grupos/ayrna/index.php/es/publicaciones/articulos?publications_view_all=1&theses_view_all=0&projects_view_all=0&task=show&view=member&id=22",
      "contributions": [
        "code",
        "ideas"
      ]
    },
    {
      "login": "HYang1996",
      "name": "HYang1996",
      "avatar_url": "https://avatars0.githubusercontent.com/u/44179303?v=4",
      "profile": "https://github.com/HYang1996",
      "contributions": [
        "code",
        "test",
        "doc",
        "tutorial"
      ]
    },
    {
      "login": "Mo-Saif",
      "name": "Mohammed Saif Kazamel",
      "avatar_url": "https://avatars0.githubusercontent.com/u/27867617?v=4",
      "profile": "https://mo-saif.github.io/",
      "contributions": [
        "bug"
      ]
    },
    {
      "login": "abandus",
      "name": "abandus",
      "avatar_url": "https://avatars2.githubusercontent.com/u/46486474?v=4",
      "profile": "https://github.com/abandus",
      "contributions": [
        "ideas",
        "code"
      ]
    },
    {
      "login": "Pangoraw",
      "name": "Paul",
      "avatar_url": "https://avatars1.githubusercontent.com/u/9824244?v=4",
      "profile": "https://ber.gp",
      "contributions": [
        "doc"
      ]
    },
    {
      "login": "vedazeren",
      "name": "vedazeren",
      "avatar_url": "https://avatars3.githubusercontent.com/u/63582874?v=4",
      "profile": "https://github.com/vedazeren",
      "contributions": [
        "code",
        "test"
      ]
    },
    {
      "login": "hiqbal2",
      "name": "hiqbal2",
      "avatar_url": "https://avatars3.githubusercontent.com/u/10302415?v=4",
      "profile": "https://github.com/hiqbal2",
      "contributions": [
        "doc"
      ]
    },
    {
      "login": "btrtts",
      "name": "btrtts",
      "avatar_url": "https://avatars3.githubusercontent.com/u/66252156?v=4",
      "profile": "https://github.com/btrtts",
      "contributions": [
        "doc"
      ]
    },
    {
      "login": "marielledado",
      "name": "Marielle",
      "avatar_url": "https://avatars2.githubusercontent.com/u/13499809?v=4",
      "profile": "https://twitter.com/marielli",
      "contributions": [
        "doc",
        "code",
        "ideas"
      ]
    },
    {
      "login": "Cheukting",
      "name": "Cheuk Ting Ho",
      "avatar_url": "https://avatars1.githubusercontent.com/u/28761465?v=4",
      "profile": "http://cheuk.dev",
      "contributions": [
        "code"
      ]
    },
    {
      "login": "sophijka",
      "name": "sophijka",
      "avatar_url": "https://avatars2.githubusercontent.com/u/47450591?v=4",
      "profile": "https://github.com/sophijka",
      "contributions": [
        "doc",
        "maintenance"
      ]
    },
    {
      "login": "Quaterion",
      "name": "Quaterion",
      "avatar_url": "https://avatars2.githubusercontent.com/u/23200273?v=4",
      "profile": "https://github.com/Quaterion",
      "contributions": [
        "bug"
      ]
    },
    {
      "login": "Arnau",
      "name": "Arnau",
      "avatar_url": "https://avatars.githubusercontent.com/u/38285979?s=400&u=8bdd0021cb5bae47ba5bd69c355c694dc3090f5e&v=4",
      "profile": "https://www.linkedin.com/in/arnau-jim%C3%A9nez-castany-b2ba2597/",
      "contributions": [
        "code"
      ]
    },
    {
      "login": "ABostrom",
      "name": "Aaron Bostrom",
      "avatar_url": "https://avatars0.githubusercontent.com/u/9571933?v=4",
      "profile": "https://github.com/ABostrom",
      "contributions": [
        "code",
        "doc",
        "test",
        "mentoring"
      ]
    },
    {
      "login": "BandaSaiTejaReddy",
      "name": "BANDASAITEJAREDDY",
      "avatar_url": "https://avatars0.githubusercontent.com/u/31387911?v=4",
      "profile": "https://github.com/BandaSaiTejaReddy",
      "contributions": [
        "code",
        "doc"
      ]
    },
    {
      "login": "lynnssi",
      "name": "Alexandra Amidon",
      "avatar_url": "https://avatars2.githubusercontent.com/u/17050655?v=4",
      "profile": "https://medium.com/@alexandra.amidon",
      "contributions": [
        "blog",
        "doc",
        "ideas"
      ]
    },
    {
      "login": "chizzi25",
      "name": "chizzi25",
      "avatar_url": "https://avatars3.githubusercontent.com/u/67911243?v=4",
      "profile": "https://github.com/chizzi25",
      "contributions": [
        "blog"
      ]
    },
    {
      "login": "Piyush1729",
      "name": "Piyush Gade",
      "avatar_url": "https://avatars2.githubusercontent.com/u/64950012?v=4",
      "profile": "https://github.com/Piyush1729",
      "contributions": [
        "code",
        "review"
      ]
    },
    {
      "login": "sri1419",
      "name": "sri1419",
      "avatar_url": "https://avatars2.githubusercontent.com/u/65078278?v=4",
      "profile": "https://github.com/sri1419",
      "contributions": [
        "code"
      ]
    },
    {
      "login": "patrickzib",
      "name": "Patrick Schäfer",
      "avatar_url": "https://avatars0.githubusercontent.com/u/7783034?v=4",
      "profile": "http://www2.informatik.hu-berlin.de/~schaefpa/",
      "contributions": [
        "code",
        "tutorial"
      ]
    },
    {
      "login": "ermshaua",
      "name": "Arik Ermshaus",
      "avatar_url": "https://avatars.githubusercontent.com/u/23294512?v=4",
      "profile": "https://github.com/ermshaua/",
      "contributions": [
        "code"
      ]
    },
    {
      "login": "akanz1",
      "name": "Andreas Kanz",
      "avatar_url": "https://avatars3.githubusercontent.com/u/51492342?v=4",
      "profile": "https://github.com/akanz1",
      "contributions": [
        "tutorial"
      ]
    },
    {
      "login": "brettkoonce",
      "name": "brett koonce",
      "avatar_url": "https://avatars2.githubusercontent.com/u/11281814?v=4",
      "profile": "https://github.com/brettkoonce",
      "contributions": [
        "doc"
      ]
    },
    {
      "login": "alwinw",
      "name": "Alwin",
      "avatar_url": "https://avatars3.githubusercontent.com/u/16846521?v=4",
      "profile": "https://github.com/alwinw",
      "contributions": [
        "doc",
        "code",
        "maintenance"
      ]
    },
    {
      "login": "kkoziara",
      "name": "kkoziara",
      "avatar_url": "https://avatars1.githubusercontent.com/u/4346849?v=4",
      "profile": "https://github.com/kkoziara",
      "contributions": [
        "code",
        "bug"
      ]
    },
    {
      "login": "evanmiller29",
      "name": "Evan Miller",
      "avatar_url": "https://avatars2.githubusercontent.com/u/8062590?v=4",
      "profile": "https://github.com/evanmiller29",
      "contributions": [
        "tutorial"
      ]
    },
    {
      "login": "krumeto",
      "name": "Krum Arnaudov",
      "avatar_url": "https://avatars3.githubusercontent.com/u/11272436?v=4",
      "profile": "https://github.com/krumeto",
      "contributions": [
        "bug",
        "code"
      ]
    },
    {
      "login": "martinagvilas",
      "name": "Martina G. Vilas",
      "avatar_url": "https://avatars2.githubusercontent.com/u/37339384?v=4",
      "profile": "https://github.com/martinagvilas",
      "contributions": [
        "review",
        "ideas"
      ]
    },
    {
      "login": "Emiliathewolf",
      "name": "Emilia Rose",
      "avatar_url": "https://avatars2.githubusercontent.com/u/22026218?v=4",
      "profile": "https://github.com/Emiliathewolf",
      "contributions": [
        "code",
        "test"
      ]
    },
    {
      "login": "AidenRushbrooke",
      "name": "AidenRushbrooke",
      "avatar_url": "https://avatars0.githubusercontent.com/u/72034940?v=4",
      "profile": "https://github.com/AidenRushbrooke",
      "contributions": [
        "code",
        "test"
      ]
    },
    {
      "login": "whackteachers",
      "name": "Jason Pong",
      "avatar_url": "https://avatars0.githubusercontent.com/u/33785383?v=4",
      "profile": "https://github.com/whackteachers",
      "contributions": [
        "code",
        "test"
      ]
    },
    {
      "login": "magittan",
      "name": "William Zheng",
      "avatar_url": "https://avatars0.githubusercontent.com/u/14024202?v=4",
      "profile": "https://github.com/magittan",
      "contributions": [
        "code",
        "test"
      ]
    },
    {
      "login": "huayicodes",
      "name": "Huayi Wei",
      "avatar_url": "https://avatars3.githubusercontent.com/u/22870735?v=4",
      "profile": "https://www.linkedin.com/in/huayiwei/",
      "contributions": [
        "tutorial"
      ]
    },
    {
      "login": "Multivin12",
      "name": "Multivin12",
      "avatar_url": "https://avatars3.githubusercontent.com/u/36476633?v=4",
      "profile": "https://github.com/Multivin12",
      "contributions": [
        "code",
        "test"
      ]
    },
    {
      "login": "davidbp",
      "name": "David Buchaca Prats",
      "avatar_url": "https://avatars3.githubusercontent.com/u/4223580?v=4",
      "profile": "https://github.com/davidbp",
      "contributions": [
        "code"
      ]
    },
    {
      "login": "SebasKoel",
      "name": "Sebastiaan Koel",
      "avatar_url": "https://avatars3.githubusercontent.com/u/66252156?v=4",
      "profile": "https://github.com/SebasKoel",
      "contributions": [
        "code",
        "doc"
      ]
    },
    {
      "login": "MarcoGorelli",
      "name": "Marco Gorelli",
      "avatar_url": "https://avatars2.githubusercontent.com/u/33491632?v=4",
      "profile": "https://github.com/MarcoGorelli",
      "contributions": [
        "infra"
      ]
    },
    {
      "login": "DmitriyValetov",
      "name": "Dmitriy Valetov",
      "avatar_url": "https://avatars0.githubusercontent.com/u/27976850?v=4",
      "profile": "https://github.com/DmitriyValetov",
      "contributions": [
        "code",
        "tutorial"
      ]
    },
    {
      "login": "vollmersj",
      "name": "vollmersj",
      "avatar_url": "https://avatars2.githubusercontent.com/u/12613127?v=4",
      "profile": "https://github.com/vollmersj",
      "contributions": [
        "doc"
      ]
    },
    {
      "login": "MichalChromcak",
      "name": "Michal Chromcak",
      "avatar_url": "https://avatars1.githubusercontent.com/u/12393430?v=4",
      "profile": "https://github.com/MichalChromcak",
      "contributions": [
        "code",
        "doc",
        "test",
        "tutorial"
      ]
    },
    {
      "login": "bmurdata",
      "name": "Brian Murphy",
      "avatar_url": "https://avatars2.githubusercontent.com/u/32182553?v=4",
      "profile": "https://bmurphyportfolio.netlify.com/",
      "contributions": [
        "doc"
      ]
    },
    {
      "login": "raishubham1",
      "name": "raishubham1",
      "avatar_url": "https://avatars3.githubusercontent.com/u/29356417?v=4",
      "profile": "https://github.com/raishubham1",
      "contributions": [
        "doc"
      ]
    },
    {
      "login": "ngupta23",
      "name": "Nikhil Gupta",
      "avatar_url": "https://avatars0.githubusercontent.com/u/33585645?v=4",
      "profile": "https://github.com/ngupta23",
      "contributions": [
        "code",
        "bug",
        "doc"
      ]
    },
    {
      "login": "aiwalter",
      "name": "Martin Walter",
      "avatar_url": "https://avatars0.githubusercontent.com/u/29627036?v=4",
      "profile": "https://www.linkedin.com/in/martin-walter-1a33b3114/",
      "contributions": [
        "code",
        "bug",
        "projectManagement",
        "fundingFinding",
        "mentoring",
        "ideas",
        "design",
        "review",
        "doc",
        "talk"
      ]
    },
    {
      "login": "afzal442",
      "name": "Afzal Ansari",
      "avatar_url": "https://avatars0.githubusercontent.com/u/11625672?v=4",
      "profile": "https://github.com/afzal442",
      "contributions": [
        "code",
        "doc"
      ]
    },
    {
      "login": "gracewgao",
      "name": "Grace Gao",
      "avatar_url": "https://avatars0.githubusercontent.com/u/38268331?v=4",
      "profile": "https://www.linkedin.com/in/gracewgao/",
      "contributions": [
        "code",
        "bug"
      ]
    },
    {
      "login": "utsavcoding",
      "name": "Utsav Kumar Tiwari",
      "avatar_url": "https://avatars3.githubusercontent.com/u/55446385?v=4",
      "profile": "https://github.com/utsavcoding",
      "contributions": [
        "code",
        "doc"
      ]
    },
    {
      "login": "tch",
      "name": "Tomasz Chodakowski",
      "avatar_url": "https://avatars3.githubusercontent.com/u/184076?v=4",
      "profile": "https://github.com/tch",
      "contributions": [
        "code",
        "doc",
        "bug"
      ]
    },
    {
      "login": "koralturkk",
      "name": "Kutay Koralturk",
      "avatar_url": "https://avatars2.githubusercontent.com/u/18037789?s=460&v=4",
      "profile": "https://github.com/koralturkk",
      "contributions": [
        "code",
        "bug"
      ]
    },
    {
      "login": "vnmabus",
      "name": "Carlos Ramos Carreño",
      "avatar_url": "https://avatars1.githubusercontent.com/u/2364173?v=4",
      "profile": "https://github.com/vnmabus",
      "contributions": [
        "doc"
      ]
    },
    {
      "login": "lpantano",
      "name": "Lorena Pantano",
      "avatar_url": "https://avatars2.githubusercontent.com/u/1621788?v=4",
      "profile": "http://lpantano.github.io/",
      "contributions": [
        "ideas"
      ]
    },
    {
      "login": "KirstieJane",
      "name": "Kirstie Whitaker",
      "avatar_url": "https://avatars1.githubusercontent.com/u/3626306?v=4",
      "profile": "https://whitakerlab.github.io/",
      "contributions": [
        "ideas",
        "fundingFinding"
      ]
    },
    {
      "login": "juanitorduz",
      "name": "Juan Orduz",
      "avatar_url": "https://avatars1.githubusercontent.com/u/22996444?v=4",
      "profile": "https://juanitorduz.github.io/",
      "contributions": [
        "tutorial",
        "doc"
      ]
    },
    {
      "login": "dhirschfeld",
      "name": "Dave Hirschfeld",
      "avatar_url": "https://avatars1.githubusercontent.com/u/881019?v=4",
      "profile": "https://dhirschfeld.github.io/",
      "contributions": [
        "infra"
      ]
    },
    {
      "login": "xuyxu",
      "name": "Yi-Xuan Xu",
      "avatar_url": "https://avatars2.githubusercontent.com/u/22359569?v=4",
      "profile": "https://github.com/xuyxu",
      "contributions": [
        "code",
        "test",
        "maintenance",
        "doc"
      ]
    },
    {
      "login": "vincent-nich12",
      "name": "vincent-nich12",
      "avatar_url": "https://avatars3.githubusercontent.com/u/36476633?v=4",
      "profile": "https://github.com/vincent-nich12",
      "contributions": [
        "code"
      ]
    },
    {
      "login": "hamzahiqb",
      "name": "hamzahiqb",
      "avatar_url": "https://avatars3.githubusercontent.com/u/10302415?v=4",
      "profile": "https://github.com/hamzahiqb",
      "contributions": [
        "infra"
      ]
    },
    {
      "login": "Hephaest",
      "name": "Miao Cai",
      "avatar_url": "https://avatars2.githubusercontent.com/u/37981444?v=4",
      "profile": "https://github.com/Hephaest",
      "contributions": [
        "bug",
        "code"
      ]
    },
    {
      "login": "RNKuhns",
      "name": "Ryan Kuhns",
      "avatar_url": "https://avatars0.githubusercontent.com/u/26907244?v=4",
      "profile": "https://github.com/rnkuhns",
      "contributions": [
        "code",
        "doc",
        "tutorial",
        "example",
        "ideas",
        "review",
        "test"
      ]
    },
    {
      "login": "pabworks",
      "name": "pabworks",
      "avatar_url": "https://avatars.githubusercontent.com/u/32725127?v=4",
      "profile": "https://github.com/pabworks",
      "contributions": [
        "code",
        "test"
      ]
    },
    {
      "login": "ayan-biswas0412",
      "name": "AYAN BISWAS",
      "avatar_url": "https://avatars.githubusercontent.com/u/52851184?v=4",
      "profile": "https://github.com/ayan-biswas0412",
      "contributions": [
        "code"
      ]
    },
    {
      "login": "Lovkush-A",
      "name": "Lovkush",
      "avatar_url": "https://avatars.githubusercontent.com/u/25344832?v=4",
      "profile": "https://github.com/Lovkush-A",
      "contributions": [
        "code",
        "test",
        "ideas",
        "mentoring",
        "projectManagement"
      ]
    },
    {
      "login": "luiszugasti",
      "name": "Luis Zugasti",
      "avatar_url": "https://avatars.githubusercontent.com/u/11198457?s=460&u=0645b72683e491824aca16db9702f1d3eb990389&v=4",
      "profile": "https://github.com/luiszugasti",
      "contributions": [
        "doc"
      ]
    },
    {
      "login": "kanand77",
      "name": "Kavin Anand",
      "avatar_url": "https://avatars.githubusercontent.com/kanand77",
      "profile": "https://github.com/kanand77",
      "contributions": [
        "doc"
      ]
    },
    {
      "login": "dsherry",
      "name": "Dylan Sherry",
      "avatar_url": "https://avatars.githubusercontent.com/dsherry",
      "profile": "https://github.com/dsherry",
      "contributions": [
        "infra"
      ]
    },
    {
      "login": "kachayev",
      "name": "Oleksii Kachaiev",
      "avatar_url": "https://avatars.githubusercontent.com/u/485647?v=4",
      "profile": "https://github.com/kachayev",
      "contributions": [
        "code",
        "test"
      ]
    },
    {
      "login": "Ifeanyi30",
      "name": "Ifeanyi30",
      "avatar_url": "https://avatars.githubusercontent.com/u/49926145?v=4",
      "profile": "https://github.com/Ifeanyi30",
      "contributions": [
        "code"
      ]
    },
    {
      "login": "jschemm",
      "name": "jschemm",
      "avatar_url": "https://avatars.githubusercontent.com/u/81151346?v=4",
      "profile": "https://github.com/jschemm",
      "contributions": [
        "code"
      ]
    },
    {
      "login": "aaronreidsmith",
      "name": "Aaron Smith",
      "avatar_url": "https://avatars.githubusercontent.com/u/21350310?v=4",
      "profile": "https://github.com/aaronreidsmith",
      "contributions": [
        "code"
      ]
    },
    {
      "login": "ltsaprounis",
      "name": "Leonidas Tsaprounis",
      "avatar_url": "https://avatars.githubusercontent.com/u/64217214?v=4",
      "profile": "https://github.com/ltsaprounis",
      "contributions": [
        "code",
        "bug",
        "mentoring",
        "review"
      ]
    },
    {
      "login": "chernika158",
      "name": "Galina Chernikova",
      "avatar_url": "https://avatars.githubusercontent.com/u/43787741?s=400&v=4",
      "profile": "https://github.com/chernika158",
      "contributions": [
        "code"
      ]
    },
    {
      "login": "GuzalBulatova",
      "name": "Guzal Bulatova",
      "avatar_url": "https://avatars.githubusercontent.com/GuzalBulatova",
      "profile": "https://github.com/GuzalBulatova",
      "contributions": [
        "bug",
        "code",
        "eventOrganizing",
        "mentoring",
        "projectManagement",
        "review",
        "test"
      ]
    },
    {
      "login": "satya-pattnaik",
      "name": "Satya Prakash Pattnaik",
      "avatar_url": "https://avatars.githubusercontent.com/u/22102468?v=4",
      "profile": "https://www.linkedin.com/in/satya-pattnaik-77a430144/",
      "contributions": [
        "doc"
      ]
    },
    {
      "login": "yashlamba",
      "name": "Yash Lamba",
      "avatar_url": "https://avatars.githubusercontent.com/u/44164398?v=4",
      "profile": "https://github.com/yashlamba",
      "contributions": [
        "code"
      ]
    },
    {
      "login": "ckastner",
      "name": "Christian Kastner",
      "avatar_url": "https://avatars.githubusercontent.com/u/15859947?v=4",
      "profile": "https://github.com/ckastner",
      "contributions": [
        "code",
        "bug"
      ]
    },
    {
      "login": "tombh",
      "name": "Thomas Buckley-Houston",
      "avatar_url": "https://avatars.githubusercontent.com/u/160835?s=80&v=4",
      "profile": "https://github.com/tombh",
      "contributions": [
        "bug"
      ]
    },
    {
      "login": "julramos",
      "name": "Juliana",
      "avatar_url": "https://avatars.githubusercontent.com/u/19613567?v=4",
      "profile": "https://www.linkedin.com/in/julianarn/",
      "contributions": [
        "code"
      ]
    },
    {
      "login": "SveaMeyer13",
      "name": "Svea Marie Meyer",
      "avatar_url": "https://avatars.githubusercontent.com/u/46671894?v=4",
      "profile": "https://github.com/SveaMeyer13",
      "contributions": [
        "doc",
        "code"
      ]
    },
    {
      "login": "Flix6x",
      "name": "Felix Claessen",
      "avatar_url": "https://avatars.githubusercontent.com/u/30658763?v=4",
      "profile": "https://github.com/flix6x",
      "contributions": [
        "code",
        "doc",
        "test",
        "bug"
      ]
    },
    {
      "login": "thayeylolu",
      "name": "Taiwo Owoseni",
      "avatar_url": "https://avatars.githubusercontent.com/u/13348874?v=4",
      "profile": "https://thayeylolu.github.io/portfolio/",
      "contributions": [
        "code"
      ]
    },
    {
      "login": "jambo6",
      "name": "James Morrill",
      "avatar_url": "https://https://avatars.githubusercontent.com/jambo6",
      "profile": "https://github.com/jambo6",
      "contributions": [
        "code"
      ]
    },
    {
      "login": "Dbhasin1",
      "name": "Drishti Bhasin ",
      "avatar_url": "https://avatars.githubusercontent.com/u/56479884?v=4",
      "profile": "https://github.com/Dbhasin1",
      "contributions": [
        "code"
      ]
    },
    {
      "login": "Yard1",
      "name": "Antoni Baum",
      "avatar_url": "https://avatars.githubusercontent.com/u/10364161?v=4",
      "profile": "https://www.linkedin.com/in/yard1/",
      "contributions": [
        "code"
      ]
    },
    {
      "login": "ltoniazzi",
      "name": "Lorenzo Toniazzi",
      "avatar_url": "https://avatars.githubusercontent.com/u/61414566",
      "profile": "https://github.com/ltoniazzi",
      "contributions": [
        "code"
      ]
    },
    {
      "login": "freddyaboulton",
      "name": "Freddy A Boulton",
      "avatar_url": "https://avatars.githubusercontent.com/u/41651716?v=4",
      "profile": "https://github.com/freddyaboulton",
      "contributions": [
        "infra",
        "test"
      ]
    },
    {
      "login": "Riyabelle25",
      "name": "Riya Elizabeth John",
      "avatar_url": "https://avatars.githubusercontent.com/u/55790848?v=4",
      "profile": "https://github.com/Riyabelle25",
      "contributions": [
        "code",
        "test",
        "doc"
      ]
    },
    {
      "login": "chrisholder",
      "name": "chrisholder",
      "avatar_url": "https://avatars.githubusercontent.com/u/4674372?v=4",
      "profile": "https://github.com/chrisholder",
      "contributions": [
        "code",
        "test",
        "doc",
        "design",
        "example"
      ]
    },
    {
      "login": "moradabaz",
      "name": "Morad :)",
      "avatar_url": "https://avatars.githubusercontent.com/u/29915156?v=4",
      "profile": "https://moradabaz.github.io/",
      "contributions": [
        "code",
        "test",
        "doc"
      ]
    },
    {
      "login": "bilal-196",
      "name": "Ahmed Bilal",
      "avatar_url": "https://avatars.githubusercontent.com/u/74570044?v=4",
      "profile": "https://github.com/bilal-196",
      "contributions": [
        "doc"
      ]
    },
    {
      "login": "victordremov",
      "name": "Viktor Dremov",
      "avatar_url": "https://avatars.githubusercontent.com/u/32140716",
      "profile": "https://github.com/victordremov",
      "contributions": [
        "code"
      ]
    },
    {
      "login": "corvusrabus",
      "name": "Corvin Paul",
      "avatar_url": "https://lh3.googleusercontent.com/zMvwkuxyIsRN1I0-HLojbcbbHaERXa-b9eztZ23z_C2m7cXdMiU4z36ekS5-cgBmikPhZA=w1280",
      "profile": "https://sites.google.com/view/corvinpaul/",
      "contributions": [
        "doc"
      ]
    },
    {
      "login": "xloem",
      "name": "patiently pending world peace",
      "profile": "https://github.com/xloem",
      "contributions": [
        "code"
      ]
    },
    {
      "login": "AreloTanoh",
      "name": "Arelo Tanoh",
      "avatar_url": "https://avatars.githubusercontent.com/AreloTanoh",
      "profile": "https://github.com/AreloTanoh",
      "contributions": [
        "doc"
      ]
    },
    {
      "login": "pul95",
      "name": "Pulkit Verma",
      "avatar_url": "https://avatars.githubusercontent.com/pul95",
      "profile": "https://github.com/pul95",
      "contributions": [
        "doc"
      ]
    },
    {
      "login": "IlyasMoutawwakil",
      "name": "Ilyas Moutawwakil",
      "avatar_url": "https://avatars.githubusercontent.com/IlyasMoutawwakil",
      "profile": "https://github.com/IlyasMoutawwakil",
      "contributions": [
        "code",
        "doc"
      ]
    },
    {
      "login": "mathco-wf",
      "name": "TheMathcompay Widget Factory Team",
      "avatar_url": "https://avatars.githubusercontent.com/mathco-wf",
      "profile": "https://github.com/mathco-wf",
      "contributions": [
        "doc"
      ]
    },
    {
      "login": "BINAYKUMAR943",
      "name": "Binay Kumar",
      "avatar_url": "https://avatars.githubusercontent.com/u/38756834?v=4",
      "profile": "https://github.com/BINAYKUMAR943",
      "contributions": [
        "code",
        "doc",
        "test"
      ]
    },
    {
      "login": "ronnie-llamado",
      "name": "Ronnie Llamado",
      "avatar_url": "https://avatars.githubusercontent.com/ronnie-llamado",
      "profile": "https://github.com/ronnie-llamado",
      "contributions": [
        "doc"
      ]
    },
    {
      "login": "bobbys-dev",
      "name": "bobbys",
      "avatar_url": "https://avatars.githubusercontent.com/bobbys-dev",
      "profile": "https://github.com/bobbys-dev",
      "contributions": [
        "code"
      ]
    },
    {
      "login": "yairbeer",
      "name": "Yair Beer",
      "avatar_url": "https://avatars.githubusercontent.com/yairbeer",
      "profile": "https://github.com/yairbeer",
      "contributions": [
        "code"
      ]
    },
    {
      "login": "boukepostma",
      "name": "Bouke Postma",
      "avatar_url": "https://avatars.githubusercontent.com/boukepostma",
      "profile": "https://github.com/boukepostma",
      "contributions": [
        "code",
        "bug",
        "ideas"
      ]
    },
    {
      "login": "Aparna-Sakshi",
      "name": "Aparna Sakshi",
      "avatar_url": "https://avatars.githubusercontent.com/u/44149689?v=4",
      "profile": "https://aparna-sakshi.github.io/",
      "contributions": [
        "code"
      ]
    },
    {
      "login": "eyalshafran",
      "name": "Eyal Shafran",
      "avatar_url": "https://avatars.githubusercontent.com/u/16999574?v=4",
      "profile": "https://github.com/eyalshafran",
      "contributions": [
        "code"
      ]
    },
    {
      "login": "tensorflow-as-tf",
      "name": "tensorflow-as-tf",
      "avatar_url": "https://avatars.githubusercontent.com/u/51345718?v=4",
      "profile": "https://github.com/tensorflow-as-tf",
      "contributions": [
        "code"
      ]
    },
    {
      "login": "justinshenk",
      "name": "Justin Shenk",
      "avatar_url": "https://avatars.githubusercontent.com/u/10270308?v=4",
      "profile": "https://www.justinshenk.com/",
      "contributions": [
        "doc"
      ]
    },
    {
      "login": "kejsitake",
      "name": "Kejsi Take",
      "avatar_url": "https://avatars.githubusercontent.com/u/23707808?v=4",
      "profile": "https://kejsitake.com/",
      "contributions": [
        "code"
      ]
    },
    {
      "login": "myprogrammerpersonality",
      "name": "Ali Yazdizadeh",
      "avatar_url": "https://avatars.githubusercontent.com/u/49058167?v=4",
      "profile": "https://github.com/myprogrammerpersonality",
      "contributions": [
        "doc"
      ]
    },
    {
      "login": "RavenRudi",
      "name": "RavenRudi",
      "avatar_url": "https://avatars.githubusercontent.com/u/46402968?v=4",
      "profile": "https://github.com/RavenRudi",
      "contributions": [
        "code"
      ]
    },
    {
      "login": "danbartl",
      "name": "danbartl",
      "avatar_url": "https://avatars.githubusercontent.com/u/19947407?v=4",
      "profile": "https://github.com/danbartl",
      "contributions": [
        "bug",
        "code",
        "review",
        "talk",
        "test",
        "tutorial",
        "video"
      ]
    },
    {
      "login": "xiaobenbenecho",
      "name": "xiaobenbenecho",
      "avatar_url": "https://avatars.githubusercontent.com/u/17461849?v=4",
      "profile": "https://github.com/xiaobenbenecho",
      "contributions": [
        "code"
      ]
    },
    {
      "login": "OliverMatthews",
      "name": "Oliver Matthews",
      "avatar_url": "https://avatars.githubusercontent.com/u/31141490?v=4",
      "profile": "https://github.com/olivermatthews",
      "contributions": [
        "code"
      ]
    },
    {
      "login": "Carlosbogo",
      "name": "Carlos Borrajo",
      "avatar_url": "https://avatars.githubusercontent.com/u/84228424?v=4",
      "profile": "https://github.com/Carlosbogo",
      "contributions": [
        "code",
        "doc"
      ]
    },
    {
      "login": "fstinner",
      "name": "Florian Stinner",
      "avatar_url": "https://avatars.githubusercontent.com/u/11679462?v=4",
      "profile": "https://github.com/fstinner",
      "contributions": [
        "code",
        "test"
      ]
    },
    {
      "login": "ChangWeiTan",
      "name": "Chang Wei Tan",
      "avatar_url": "https://avatars.githubusercontent.com/u/570744?v=4",
      "profile": "https://github.com/ChangWeiTan",
      "contributions": [
        "code"
      ]
    },
    {
      "login": "lmmentel",
      "name": "Lukasz Mentel",
      "avatar_url": "https://avatars.githubusercontent.com/u/8989838?v=4",
      "profile": "https://github.com/lmmentel",
      "contributions": [
        "code",
        "doc",
        "infra",
        "test",
        "bug",
        "maintenance",
        "mentoring"
      ]
    },
    {
      "login": "AngelPone",
      "name": "Bohan Zhang",
      "avatar_url": "https://avatars.githubusercontent.com/u/32930283?v=4",
      "profile": "https://angelpone.github.io/",
      "contributions": [
        "code"
      ]
    },
    {
      "login": "rakshitha123",
      "name": "Rakshitha Godahewa",
      "avatar_url": "https://avatars.githubusercontent.com/u/7654679?v=4",
      "profile": "https://github.com/rakshitha123",
      "contributions": [
        "code",
        "doc"
      ]
    },
    {
      "login": "marcio55afr",
      "name": "Márcio A. Freitas Jr",
      "avatar_url": "https://avatars.githubusercontent.com/u/42646282?v=4",
      "profile": "https://github.com/marcio55afr",
      "contributions": [
        "doc"
      ]
    },
    {
      "login": "MrPr3ntice",
      "name": "Philipp Kortmann",
      "avatar_url": "https://avatars.githubusercontent.com/u/20466981?v=4",
      "profile": "https://www.imes.uni-hannover.de/de/institut/team/m-sc-karl-philipp-kortmann/",
      "contributions": [
        "code",
        "doc"
      ]
    },
    {
      "login": "ishannangia001",
      "name": "Ishan Nangia",
      "avatar_url": "https://avatars.githubusercontent.com/u/29480389?v=4",
      "profile": "https://github.com/ishannangia001",
      "contributions": [
        "ideas"
      ]
    },
    {
      "login": "khrapovs",
      "name": "Stanislav Khrapov",
      "avatar_url": "https://avatars.githubusercontent.com/u/3774663?v=4",
      "profile": "https://github.com/khrapovs",
      "contributions": [
        "code"
      ]
    },
    {
      "login": "Saransh-cpp",
      "name": "Saransh Chopra",
      "avatar_url": "https://avatars.githubusercontent.com/u/74055102?v=4",
      "profile": "https://github.com/Saransh-cpp",
      "contributions": [
        "doc",
        "infra"
      ]
    },
    {
      "login": "RishiKumarRay",
      "name": "Rishi Kumar Ray",
      "avatar_url": "https://avatars.githubusercontent.com/u/87641376?v=4",
      "profile": "https://github.com/RishiKumarRay",
      "contributions": [
        "infra"
      ]
    },
    {
      "login": "cdahlin",
      "name": "Christopher Dahlin",
      "avatar_url": "https://avatars.githubusercontent.com/u/1567780?v=4",
      "profile": "https://github.com/cdahlin",
      "contributions": [
        "code"
      ]
    },
    {
      "login": "iljamaurer",
      "name": "Ilja Maurer",
      "avatar_url": "https://avatars.githubusercontent.com/u/45882103?v=4",
      "profile": "https://github.com/iljamaurer",
      "contributions": [
        "code"
      ]
    },
    {
      "login": "FedericoGarza",
      "name": "Federico Garza",
      "avatar_url": "https://avatars.githubusercontent.com/u/10517170?v=4",
      "profile": "https://github.com/FedericoGarza",
      "contributions": [
        "code",
        "example"
      ]
    },
    {
      "login": "TNTran92",
      "name": "TNTran92",
      "avatar_url": "https://avatars.githubusercontent.com/u/55965636?v=4",
      "profile": "https://github.com/TNTran92",
      "contributions": [
        "code"
      ]
    },
    {
      "login": "niekvanderlaan",
      "name": "Niek van der Laan",
      "avatar_url": "https://avatars.githubusercontent.com/u/9962825?v=4",
      "profile": "https://github.com/niekvanderlaan",
      "contributions": [
        "code"
      ]
    },
    {
      "login": "bethrice44",
      "name": "bethrice44",
      "avatar_url": "https://avatars.githubusercontent.com/u/11226988?v=4",
      "profile": "https://github.com/bethrice44",
      "contributions": [
        "bug",
        "code",
        "review",
        "test"
      ]
    },
    {
      "login": "keepersas",
      "name": "Aleksandr Grekov",
      "avatar_url": "https://avatars.githubusercontent.com/u/44262176?v=4",
      "profile": "https://github.com/keepersas",
      "contributions": [
        "doc"
      ]
    },
    {
      "login": "ZiyaoWei",
      "name": "Ziyao Wei",
      "avatar_url": "https://avatars.githubusercontent.com/u/940823?v=4",
      "profile": "https://github.com/ZiyaoWei",
      "contributions": [
        "code"
      ]
    },
    {
      "login": "dougollerenshaw",
      "name": "Doug Ollerenshaw",
      "avatar_url": "https://avatars.githubusercontent.com/u/19944442?v=4",
      "profile": "https://github.com/dougollerenshaw",
      "contributions": [
        "doc"
      ]
    },
    {
      "login": "AurumnPegasus",
      "name": "Shivansh Subramanian",
      "avatar_url": "https://avatars.githubusercontent.com/u/54315149?v=4",
      "profile": "https://github.com/AurumnPegasus",
      "contributions": [
        "doc",
        "code"
      ]
    },
    {
      "login": "NoaBenAmi",
      "name": "Noa Ben Ami",
      "avatar_url": "https://avatars.githubusercontent.com/u/37590002?v=4",
      "profile": "https://github.com/NoaBenAmi",
      "contributions": [
        "code",
        "test",
        "doc"
      ]
    },
    {
      "login": "lielleravid",
      "name": "Lielle Ravid",
      "avatar_url": "https://avatars.githubusercontent.com/u/37774194?v=4",
      "profile": "https://github.com/lielleravid",
      "contributions": [
        "code",
        "doc"
      ]
    },
    {
      "login": "ciaran-g",
      "name": "Ciaran Gilbert",
      "avatar_url": "https://avatars.githubusercontent.com/u/41995662?v=4",
      "profile": "https://github.com/ciaran-g",
      "contributions": [
        "bug",
        "code",
        "doc",
        "test",
        "ideas"
      ]
    },
    {
      "login": "mariamjabara",
      "name": "Mariam Jabara",
      "profile": "https://github.com/mariamjabara",
      "contributions": [
        "code"
      ]
    },
    {
      "login": "lbventura",
      "name": "Luis Ventura",
      "avatar_url": "https://avatars.githubusercontent.com/u/68004282?s=96&v=4",
      "profile": "https://github.com/lbventura",
      "contributions": [
        "code"
      ]
    },
    {
      "login": "Ris-Bali",
      "name": "Rishabh Bali",
      "avatar_url": "https://avatars.githubusercontent.com/u/81592570?v=4",
      "profile": "https://github.com/Ris-Bali",
      "contributions": [
        "code"
      ]
    },
    {
      "login": "shchur",
      "name": "Oleksandr Shchur",
      "avatar_url": "https://avatars.githubusercontent.com/u/6944857?v=4",
      "profile": "https://github.com/shchur",
      "contributions": [
        "bug",
        "code"
      ]
    },
    {
      "login": "jelc53",
      "name": "Julian Cooper",
      "profile": "https://github.com/jelc53",
      "contributions": [
        "code",
        "ideas"
      ]
    },
    {
      "login": "benheid",
      "name": "Benedikt Heidrich",
      "profile": "https://github.com/benheid",
      "contributions": [
        "bug",
        "code",
        "design",
        "doc",
        "example",
        "ideas",
        "mentoring",
        "question",
        "review",
        "tutorial"
      ]
    },
    {
      "login": "AnH0ang",
      "name": "An Hoang",
      "profile": "https://github.com/AnH0ang",
      "contributions": [
        "bug",
        "code"
      ]
    },
    {
      "login": "haskarb",
      "name": "Bhaskar Dhariyal",
      "avatar_url": "https://avatars.githubusercontent.com/u/20501023?v=4",
      "profile": "https://haskarb.github.io/",
      "contributions": [
        "code",
        "test"
      ]
    },
    {
      "login": "kcc-lion",
      "name": "Kai Lion",
      "profile": "https://github.com/kcc-lion",
      "contributions": [
        "code",
        "test",
        "doc"
      ]
    },
    {
      "login": "bugslayer-332",
      "name": "Arepalli Yashwanth Reddy",
      "profile": "https://github.com/bugslayer-332",
      "contributions": [
        "code",
        "bug",
        "doc"
      ]
    },
    {
      "login": "shagn",
      "name": "Sebastian Hagn",
      "avatar_url": "https://avatars.githubusercontent.com/u/16029092?v=4",
      "profile": "https://github.com/shagn",
      "contributions": [
        "doc"
      ]
    },
    {
      "login": "jasmineliaw",
      "name": "Jasmine Liaw",
      "profile": "https://github.com/jasmineliaw",
      "contributions": [
        "code"
      ]
    },
    {
      "login": "topher-lo",
      "name": "Christopher Lo",
      "profile": "https://github.com/topher-lo",
      "contributions": [
        "code",
        "ideas"
      ]
    },
    {
      "login": "arampuria19",
      "name": "Akshat Rampuria",
      "profile": "https://github.com/arampuria19",
      "contributions": [
        "doc"
      ]
    },
    {
      "login": "chillerobscuro",
      "name": "Logan Duffy",
      "avatar_url": "https://avatars.githubusercontent.com/u/5232872?v=4",
      "profile": "https://github.com/chillerobscuro",
      "contributions": [
        "code",
        "doc",
        "test",
        "bug",
        "ideas"
      ]
    },
    {
      "login": "michaelfeil",
      "name": "Michael Feil",
      "avatar_url": "https://avatars.githubusercontent.com/u/63565275?v=4",
      "profile": "michaelfeil.eu",
      "contributions": [
        "code",
        "test",
        "ideas"
      ]
    },
    {
      "login": "KishManani",
      "name": "Kishan Manani",
      "avatar_url": "https://avatars.githubusercontent.com/u/30973056?v=4",
      "profile": "https://github.com/kishmanani",
      "contributions": [
        "code",
        "doc",
        "test",
        "bug",
        "ideas"
      ]
    },
    {
      "login": "jorenham",
      "name": "Joren Hammudoglu",
      "profile": "https://github.com/jorenham",
      "contributions": [
        "infra"
      ]
    },
    {
      "login": "wolph",
      "name": "Rick van Hattem",
      "profile": "https://github.com/wolph",
      "contributions": [
        "infra"
      ]
    },
    {
      "login": "templierw",
      "name": "William Templier",
      "avatar_url": "https://github.com/templierw.png",
      "profile": "https://www.linkedin.com/in/templierw/",
      "contributions": [
        "doc"
      ]
    },
    {
      "login": "badrmarani",
      "name": "Badr-Eddine Marani",
      "avatar_url": "https://avatars.githubusercontent.com/badrmarani",
      "profile": "https://github.com/badrmarani",
      "contributions": [
        "code"
      ]
    },
    {
      "login": "adoherty21",
      "name": "adoherty21",
      "avatar_url": "https://avatars.githubusercontent.com/u/52799751?s=400&v=4",
      "profile": "https://github.com/adoherty21",
      "contributions": [
        "bug"
      ]
    },
    {
      "login": "jnrusson1",
      "name": "Jack Russon",
      "avatar_url": "https://avatars.githubusercontent.com/u/51986332?v=4",
      "profile": "https://github.com/jnrusson1",
      "contributions": [
        "code"
      ]
    },
    {
      "login": "solen0id",
      "name": "Max Patzelt",
      "avatar_url": "https://avatars.githubusercontent.com/u/20767606?v=4",
      "profile": "https://github.com/solen0id",
      "contributions": [
        "code"
      ]
    },
    {
      "login": "benjaminbluhm",
      "name": "Benjamin Bluhm",
      "profile": "https://github.com/benjaminbluhm",
      "contributions": [
        "code",
        "doc",
        "example"
      ]
    },
    {
      "login": "VyomkeshVyas",
      "name": "Vyomkesh Vyas",
      "profile": "https://github.com/VyomkeshVyas",
      "contributions": [
        "code",
        "doc",
        "example",
        "test"
      ]
    },
    {
      "login": "xxl4tomxu98",
      "name": "Tom Xu",
      "avatar_url": "https://avatars.githubusercontent.com/u/62292177?s=40&v=4",
      "profile": "https://github.com/xxl4tomxu98",
      "contributions": [
        "code",
        "doc"
      ]
    },
    {
      "login": "nshahpazov",
      "name": "Nikola Shahpazov",
      "avatar_url": "https://avatars.githubusercontent.com/nshahpazov",
      "profile": "https://www.linkedin.com/in/nshahpazov/",
      "contributions": [
        "doc"
      ]
    },
    {
      "login": "dainelli98",
      "name": "Daniel Martín Martínez",
      "avatar_url": "https://avatars.githubusercontent.com/dainelli98",
      "profile": "https://www.linkedin.com/in/daniel-martin-martinez",
      "contributions": [
        "doc",
        "bug"
      ]
    },
    {
      "login": "nilesh05apr",
      "name": "Nilesh Kumar",
      "avatar_url": "https://avatars.githubusercontent.com/u/65773314?v=4",
      "profile": "https://github.com/nilesh05apr",
      "contributions": [
        "code"
      ]
    },
    {
      "login": "JonathanBechtel",
      "name": "JonathanBechtel",
      "avatar_url": "https://avatars.githubusercontent.com/u/481696?v=4",
      "profile": "https://github.com/JonathanBechtel",
      "contributions": [
        "code",
        "ideas",
        "test"
      ]
    },
    {
      "login": "arnavrneo",
      "name": "Arnav",
      "avatar_url": "https://avatars.githubusercontent.com/u/48650781?v=4",
      "profile": "https://github.com/arnavrneo",
      "contributions": [
        "code"
      ]
    },
    {
      "login": "erjieyong",
      "name": "Er Jie Yong",
      "avatar_url": "https://avatars.githubusercontent.com/u/109052378?v=4",
      "profile": "https://www.linkedin.com/in/erjieyong",
      "contributions": [
        "bug",
        "code"
      ]
    },
    {
      "login": "mateuja",
      "name": "Jaume Mateu",
      "avatar_url": "https://avatars.githubusercontent.com/mateuja",
      "profile": "https://github.com/mateuja",
      "contributions": [
        "code"
      ]
    },
    {
      "login": "aaronrmm",
      "name": "Aaron Margolese-Malin",
      "avatar_url": "https://avatars.githubusercontent.com/u/1742879?v=4",
      "profile": "https://github.com/aaronrmm",
      "contributions": [
        "bug"
      ]
    },
    {
      "login": "klam-data",
      "name": "Kevin Lam",
      "avatar_url": "https://avatars.githubusercontent.com/u/114420932?s=400&v=4",
      "profile": "https://www.linkedin.com/in/kevinlam2",
      "contributions": [
        "code",
        "example",
        "test"
      ]
    },
    {
      "login": "mgorlin",
      "name": "Margaret Gorlin",
      "avatar_url": "",
      "profile": "https://www.linkedin.com/in/margaret-gorlin/",
      "contributions": [
        "code",
        "example",
        "test"
      ]
    },
    {
      "login": "pyyim",
      "name": "Paul Yim",
      "avatar_url": "https://avatars.githubusercontent.com/pyyim",
      "profile": "https://www.linkedin.com/in/paulyim97/",
      "contributions": [
        "code",
        "example",
        "test"
      ]
    },
    {
      "login": "snnbotchway",
      "name": "Solomon Botchway",
      "avatar_url": "https://avatars.githubusercontent.com/u/62394255?v=4",
      "profile": "https://www.linkedin.com/in/solomon-botchway-a1383821b/",
      "contributions": [
        "maintenance"
      ]
    },
    {
      "login": "hoesler",
      "name": "Christoph Hösler",
      "avatar_url": "https://avatars.githubusercontent.com/u/1052770?v=4",
      "profile": "https://www.linkedin.com/in/hoesler/",
      "contributions": [
        "code"
      ]
    },
    {
      "login": "pranavvp16",
      "name": "Pranav Prajapati",
      "avatar_url": "https://avatars.githubusercontent.com/u/94780581?v=4",
      "profile": "https://www.linkedin.com/in/pranav-prajapati-a5b413226/",
      "contributions": [
        "code",
        "test"
      ]
    },
    {
      "login": "romanlutz",
      "name": "Roman Lutz",
      "avatar_url": "https://avatars.githubusercontent.com/u/10245648?v=4",
      "profile": "https://www.linkedin.com/in/romanlutz/",
      "contributions":[
        "doc"
      ]
    },
    {
      "login": "DBCerigo",
      "name": "Daniel Burkhardt Cerigo",
      "avatar_url": "https://avatars.githubusercontent.com/u/8318425?v=4",
      "profile": "https://github.com/DBCerigo",
      "contributions": [
        "code"
      ]
    },
    {
      "login": "alex-hh",
      "name": "Alex Hawkins-Hooker",
      "avatar_url": "https://avatars.githubusercontent.com/u/5719745?v=4",
      "profile": "https://github.com/alex-hh",
      "contributions": [
        "code"
      ]
    },
    {
      "login": "ali-tny",
      "name": "Ali Teeney",
      "avatar_url": "https://avatars.githubusercontent.com/u/26010073?v=4",
      "profile": "https://github.com/ali-tny",
      "contributions": [
        "code"
      ]
    },
    {
      "login": "ShivamPathak99",
      "name": "Shivam Pathak",
      "avatar_url": "https://avatars.githubusercontent.com/u/98941325?s=400&v=4",
      "profile": "https://github.com/ShivamPathak99",
      "contributions": [
        "doc"
      ]
    },
    {
      "login": "SamiAlavi",
      "name": "Sami Alavi",
      "avatar_url": "https://avatars.githubusercontent.com/u/32700289?v=4",
      "profile": "https://github.com/SamiAlavi",
      "contributions": [
        "code",
        "maintenance"
      ]
    },
    {
      "login": "yarnabrina",
      "name": "Anirban Ray",
      "avatar_url": "https://avatars.githubusercontent.com/u/39331844?v=4",
      "profile": "https://github.com/yarnabrina/",
      "contributions": [
        "bug",
        "code",
        "doc",
        "ideas",
        "maintenance",
        "mentoring",
        "question",
        "review",
        "test"
      ]
    },
    {
      "login": "dashapetr",
      "name": "Darya Petrashka",
      "avatar_url": "https://avatars.githubusercontent.com/u/54349415?v=4",
      "profile": "https://github.com/dashapetr",
      "contributions": [
        "doc"
      ]
    },
    {
      "login": "luca-miniati",
      "name": "Luca Miniati",
      "avatar_url": "https://avatars.githubusercontent.com/u/87467600?v=4",
      "profile": "https://github.com/luca-miniati",
      "contributions": [
        "code",
        "doc"
      ]
    },
    {
      "login": "marrov",
      "name": "Marc Rovira",
      "avatar_url": "https://avatars.githubusercontent.com/u/54272586?v=4",
      "profile": "https://github.com/marrov",
      "contributions": [
        "doc"
      ]
    },
    {
      "login": "Taise228",
      "name": "Taisei Yamamoto",
      "avatar_url": "https://avatars.githubusercontent.com/u/95762401?s=400&v=4",
      "profile": "https://github.com/Taise228",
      "contributions": [
        "code"
      ]
    },
    {
      "login": "CTFallon",
      "name": "Colin Fallon",
      "avatar_url": "https://avatars.githubusercontent.com/u/19725980?v=4",
      "profile": "https://github.com/CTFallon",
      "contributions": [
        "doc"
      ]
    },
    {
      "login": "mgazian000",
      "name": "Michael Gaziani",
      "avatar_url": "https://avatars.githubusercontent.com/mgazian000",
      "profile": "https://github.com/mgazian000",
      "contributions": [
        "doc"
      ]
    },
    {
      "login": "alan191006",
      "name": "Alan Huynh",
      "avatar_url": "https://avatars.githubusercontent.com/alan191006",
      "profile": "https://github.com/alan191006",
      "contributions": [
        "code"
    ]
    },
    {
      "login": "felipeangelimvieira",
      "name": "Felipe Angelim",
      "avatar_url": "https://avatars.githubusercontent.com/felipeangelimvieira",
      "profile": "https://github.com/felipeangelimvieira",
      "contributions": [
        "code",
        "bug"
      ]
    },
    {
      "login": "janpipek",
      "name": "Jan Pipek",
      "avatar_url": "https://avatars.githubusercontent.com/janpipek",
      "profile": "https://github.com/janpipek",
      "contributions": [
        "code"
      ]
    },
    {
      "login": "Gigi1111",
      "name": "Chung-Fan Tsai",
      "avatar_url": "https://avatars.githubusercontent.com/Gigi1111",
      "profile": "https://github.com/Gigi1111",
      "contributions": [
        "test"
      ]
    },
    {
      "login": "eyjo",
      "name": "Eyjólfur Sigurðsson",
      "avatar_url": "https://avatars.githubusercontent.com/eyjo",
      "profile": "https://github.com/eyjo",
      "contributions": [
        "code",
        "doc"
      ]
    },
    {
      "login": "julia-kraus",
      "name": "Julia Kraus",
      "avatar_url": "https://avatars.githubusercontent.com/julia-kraus",
      "profile": "https://github.com/julia-kraus",
      "contributions": [
        "doc",
        "code",
        "test"
      ]
    },
    {
      "login": "davidgilbertson",
      "name": "David Gilbertson",
      "avatar_url": "https://avatars.githubusercontent.com/u/4443482?v=4",
      "profile": "https://github.com/davidgilbertson",
      "contributions": [
        "code",
        "bug"
      ]
    },
    {
      "login": "MBristle",
      "name": "Mirko Bristle",
      "avatar_url": "https://avatars.githubusercontent.com/MBristle",
      "profile": "https://github.com/MBristle",
      "contributions": [
        "doc"
      ]
    },
    {
      "login": "MCRE-BE",
      "name": "Mathias Creemers",
      "avatar_url": "https://avatars.githubusercontent.com/u/99316631",
      "profile": "https://github.com/MCRE-BE",
      "contributions": [
        "bug",
        "code"
      ]
    },
    {
      "login": "Ram0nB",
      "name": "Ramon Bussing",
      "avatar_url": "https://avatars.githubusercontent.com/u/45173421",
      "profile": "https://github.com/Ram0nB",
      "contributions": [
        "doc",
        "code"
      ]
    },
    {
      "login": "hazrulakmal",
      "name": "Hazrul Akmal",
      "avatar_url": "https://avatars.githubusercontent.com/u/24774385?v=4",
      "profile": "https://github.com/hazrulakmal",
      "contributions": [
        "code",
        "doc",
        "bug",
        "test"
      ]
    },
    {
      "login": "hliebert",
      "name": "Helge Liebert",
      "avatar_url": "https://avatars.githubusercontent.com/u/20834265",
      "profile": "https://github.com/hliebert",
      "contributions": [
        "bug",
        "code"
      ]
    },
    {
      "login": "alexfilothodoros",
      "name": "Alexandros Filothodoros",
      "avatar_url": "https://avatars.githubusercontent.com/u/6419847?v=4",
      "profile": "https://github.com/alexfilothodoros",
      "contributions": [
        "doc",
        "maintenance"
      ]
    },
    {
<<<<<<< HEAD
      "login": "ali-parizad",
      "name": "Ali Parizad",
      "avatar_url": "https://avatars.githubusercontent.com/u/13907016?v=4",
      "profile": "https://github.com/ali-parizad",
      "contributions": [
=======
      "login": "BensHamza",
      "name": "Hamza Benslimane",
      "avatar_url": "https://avatars.githubusercontent.com/u/96446862?v=4",
      "profile": "https://github.com/BensHamza",
      "contributions": [
        "bug",
>>>>>>> d4a0dc3f
        "code"
      ]
    }

  ]
}<|MERGE_RESOLUTION|>--- conflicted
+++ resolved
@@ -2357,23 +2357,23 @@
       ]
     },
     {
-<<<<<<< HEAD
       "login": "ali-parizad",
       "name": "Ali Parizad",
       "avatar_url": "https://avatars.githubusercontent.com/u/13907016?v=4",
       "profile": "https://github.com/ali-parizad",
       "contributions": [
-=======
+        "code"
+      ]
+    },
+    {
       "login": "BensHamza",
       "name": "Hamza Benslimane",
       "avatar_url": "https://avatars.githubusercontent.com/u/96446862?v=4",
       "profile": "https://github.com/BensHamza",
       "contributions": [
         "bug",
->>>>>>> d4a0dc3f
         "code"
       ]
     }
-
   ]
 }